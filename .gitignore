# Byte-compiled / optimized / DLL files
__pycache__/
*.py[cod]
*$py.class

# C extensions
*.so

# Distribution / packaging
.Python
build/
develop-eggs/
dist/
downloads/
eggs/
.eggs/
lib/
lib64/
parts/
sdist/
var/
wheels/
pip-wheel-metadata/
share/python-wheels/
*.egg-info/
.installed.cfg
*.egg
MANIFEST

# PyInstaller
#  Usually these files are written by a python script from a template
#  before PyInstaller builds the exe, so as to inject date/other infos into it.
*.manifest
*.spec

# Installer logs
pip-log.txt
pip-delete-this-directory.txt

# Unit test / coverage reports
htmlcov/
.tox/
.nox/
.coverage
.coverage.*
.cache
nosetests.xml
coverage.xml
*.cover
*.py,cover
.hypothesis/
.pytest_cache/

# Translations
*.mo
*.pot

# Django stuff:
*.log
local_settings.py
db.sqlite3
db.sqlite3-journal

# Flask stuff:
instance/
.webassets-cache

# Scrapy stuff:
.scrapy

# Sphinx documentation
docs/_build/

# PyBuilder
target/

# Jupyter Notebook
.ipynb_checkpoints

# IPython
profile_default/
ipython_config.py

# pyenv
.python-version

# pipenv
#   According to pypa/pipenv#598, it is recommended to include Pipfile.lock in version control.
#   However, in case of collaboration, if having platform-specific dependencies or dependencies
#   having no cross-platform support, pipenv may install dependencies that don't work, or not
#   install all needed dependencies.
#Pipfile.lock

# PEP 582; used by e.g. github.com/David-OConnor/pyflow
__pypackages__/

# Celery stuff
celerybeat-schedule
celerybeat.pid

# SageMath parsed files
*.sage.py

# Environments
.env
.venv
env/
venv/
ENV/
env.bak/
venv.bak/

# Spyder project settings
.spyderproject
.spyproject

# Rope project settings
.ropeproject

# mkdocs documentation
/site

# mypy
.mypy_cache/
.dmypy.json
dmypy.json

# Pyre type checker
.pyre/

<<<<<<< HEAD
# No notebooks
*.ipynb
=======
# Working directory for luigi pipelines
*_workdir/

# Completed evaluation taks
heareval/tasks/coughvid-*/
>>>>>>> 497f9628
<|MERGE_RESOLUTION|>--- conflicted
+++ resolved
@@ -128,13 +128,11 @@
 # Pyre type checker
 .pyre/
 
-<<<<<<< HEAD
 # No notebooks
 *.ipynb
-=======
+
 # Working directory for luigi pipelines
 *_workdir/
 
 # Completed evaluation taks
-heareval/tasks/coughvid-*/
->>>>>>> 497f9628
+heareval/tasks/coughvid-*/