"""
Common Luigi classes and functions for evaluation tasks
"""

import hashlib
import os
from pathlib import Path

import luigi
import requests
from tqdm import tqdm


class WorkTask(luigi.Task):
    """
    We assume following conventions:
        * Each luigi Task will have a name property
        * The "output" of each task is a touch'ed file,
        indicating that the task is done. Each .run()
        method should end with this command:
            `_workdir/{task_subdir}{task_id}.done`
            task_id unique identifies the task by a combination of name and
            input parameters
            * Optionally, working output of each task will go into:
            `_workdir/{task_subdir}{name}`

    Downstream dependencies should be cautious of automatically
    removing the working output, unless they are sure they are the
    only downstream dependency of a particular task (i.e. no
    triangular dependencies).
    """

    # Class attribute sets the task name for all inheriting luigi tasks
    data_config = luigi.DictParameter(
        visibility=luigi.parameter.ParameterVisibility.PRIVATE
    )

    @property
    def name(self):
        return type(self).__name__

    def output(self):
        """
        Outfile to mark a task as complete.
        """
        output_name = f"{self.stage_number:02d}-{self.task_id}.done"
        output_file = self.task_subdir.joinpath(output_name)
        return luigi.LocalTarget(output_file)

    def mark_complete(self):
        """Touches the output file, marking this task as complete"""
        self.output().open("w").close()

    @property
    def workdir(self):
        """Working directory"""
        d = self.task_subdir.joinpath(f"{self.stage_number:02d}-{self.name}")
        d.mkdir(parents=True, exist_ok=True)
        return d

    @property
    def task_subdir(self):
        """Task specific subdirectory"""
        return Path("_workdir").joinpath(str(self.versioned_task_name))

    @property
    def versioned_task_name(self):
        """
        Versioned Task name contains the provided name in the
        data config and the version
        """
        return f"{self.data_config['task_name']}-{self.data_config['version']}"

    @property
    def stage_number(self):
        """
        Numerically sort the DAG tasks.
        This stage number will go into the name.

        This should be overridden as 0 by any task that has no
        requirements.
        """
        if isinstance(self.requires(), WorkTask):
            return 1 + self.requires().stage_number
        elif isinstance(self.requires(), list):
            return 1 + max([task.stage_number for task in self.requires()])
        elif isinstance(self.requires(), dict):
            parentasks = []
            for task in list(self.requires().values()):
                if isinstance(task, list):
                    parentasks.extend(task)
                else:
                    parentasks.append(task)
            return 1 + max([task.stage_number for task in parentasks])
        else:
<<<<<<< HEAD
            raise ValueError("Unknown requires: %s" % self.requires())


class DownloadCorpus(WorkTask):

    url = luigi.Parameter()
    outfile = luigi.Parameter()

    def run(self):
        download_file(self.url, os.path.join(self.workdir, self.outfile))
        with self.output().open("w") as _:
            pass

    @property
    def stage_number(self) -> int:
        return 0


class ExtractArchive(WorkTask):

    infile = luigi.Parameter()
    download = luigi.TaskParameter(
        visibility=luigi.parameter.ParameterVisibility.PRIVATE
    )
    outdir = luigi.Parameter(default=None)

    def requires(self):
        return {"download": self.download}

    def run(self):
        corpus_zip = os.path.realpath(
            os.path.join(self.requires()["download"].workdir, self.infile)
        )
        # If there are multiple ExtractArchive tasks then we optionally may want the
        # extracted results to be placed into separate dirs within the main workdir.
        output = self.workdir
        if self.outdir is not None:
            output = os.path.join(output, self.outdir)
        shutil.unpack_archive(corpus_zip, output)

        self.mark_complete()


class SubsampleCorpus(WorkTask):
    max_files = luigi.IntParameter()

    def requires(self):
        raise NotImplementedError("This method requires a meta tasks")

    def get_metadata(self):
        metadata = pd.read_csv(
            os.path.join(
                self.requires()["meta"].workdir, self.requires()["meta"].outfile
            ),
        )[["filename_hash", "slug", "relpath", "split"]]
        # Since event detection metadata will have duplicates, we de-dup
        # TODO: We might consider different choices of subset
        metadata = metadata.sort_values(by="filename_hash").drop_duplicates(
            subset="filename_hash", ignore_index=True
        )
        return metadata

    def run(self):

        process_metadata = self.get_metadata()
        # Subsample the files based on max files per corpus.
        # The filename hash is used here
        # This task can also be done in ExtractMetadata as that will give
        # freedom to stratify the selection on some criterion? That seems kinda
        # fiddly, if we want fancy stratification we should discuss that
        # separately.
        num_files = len(process_metadata)
        max_files = num_files if self.max_files is None else self.max_files
        if num_files > max_files:
            print(
                f"{len(process_metadata)} audio files in corpus, \
                    keeping only {max_files}"
            )

        # Sort by the filename hash and select the max file per corpus
        # The filename hash is done as part of the ExtractMetadata
        # because the string to be hashed for each file is dependent on the data
        process_metadata = process_metadata.sort_values(by="filename_hash").iloc[
            :max_files
        ]

        # Save file using symlinks
        for _, audio in process_metadata.iterrows():
            audiofile = Path(audio["relpath"])
            newaudiofile = Path(os.path.join(self.workdir, audio["slug"]))
            newaudiofile.unlink(missing_ok=True)
            newaudiofile.symlink_to(audiofile.resolve())

        self.mark_complete()


class SubsampleSplit(SubsampleCorpus):
    """
    Performs subsampling on a specific split
    """

    split = luigi.Parameter()

    def get_metadata(self):
        metadata = super().get_metadata()
        metadata = metadata[metadata["split"] == self.split]
        return metadata


class MonoWavTrimCorpus(WorkTask):
    def requires(self):
        raise NotImplementedError("This method requires a corpus tasks")

    def run(self):
        # TODO: this should check to see if the audio is already a mono wav at the
        #   correct length and just create a symlink if that is this case.
        for audiofile in tqdm(list(glob(f"{self.requires()['corpus'].workdir}/*"))):

            newaudiofile = new_basedir(
                os.path.splitext(audiofile)[0] + ".wav", self.workdir
            )
            audio_util.mono_wav_and_fix_duration(
                audiofile, newaudiofile, duration=self.data_config["sample_duration"]
            )

        self.mark_complete()


class SplitTrainTestCorpus(WorkTask):
    def requires(self):
        raise NotImplementedError("This method requires a meta and a corpus tasks")

    def run(self):
        # Get the process metadata. This gives the freedom of picking the train test
        # label either from the provide metadata file or any other method.

        # Writing slug and split makes it explicit that these columns are required
        meta = self.requires()["meta"]
        process_metadata = pd.read_csv(
            os.path.join(meta.workdir, meta.outfile),
        )[["slug", "split"]]

        # Go over the subsampled folder and pick the audio files. The audio files are
        # saved with their slug names and hence the corresponding label can be picked
        # up from the preprocess config
        for audiofile in tqdm(list(glob(f"{self.requires()['corpus'].workdir}/*.wav"))):
            audio_slug = os.path.basename(audiofile)
            split = process_metadata.loc[
                process_metadata["slug"] == audio_slug, "split"
            ].values[0]
            split_dir = f"{self.workdir}/{split}"
            ensure_dir(split_dir)

            newaudiofile = new_basedir(audiofile, split_dir)
            os.symlink(os.path.realpath(audiofile), newaudiofile)
        with self.output().open("w") as _:
            pass


class SplitTrainTestMetadata(WorkTask):
    def requires(self):
        raise NotImplementedError(
            "This method requires a meta and a traintestcorpus task"
        )

    def get_metadata(self):
        metadata = pd.read_csv(
            os.path.join(
                self.requires()["meta"].workdir, self.requires()["meta"].outfile
            ),
        )
        return metadata

    def run(self):
        # Get the process metadata and select the required columns slug and label
        labeldf = self.get_metadata()

        # Automatically get the splits from the traintestcorpus task
        # and then get the files there.
        for split in os.listdir(self.requires()["traintestcorpus"].workdir):
            audiofiles = list(
                glob(
                    os.path.join(
                        self.requires()["traintestcorpus"].workdir,
                        split,
                        "*.wav",
                    )
                )
            )
            # Check if we got any file in the split
            if len(audiofiles) == 0:
                raise RuntimeError(
                    "No audio files found in "
                    f"{self.requires()['traintestcorpus'].workdir}/{split}"
                )
            # Get the filename which is also the slug of the file and the
            # corresponding label can be picked up from the metadata
            audiodf = pd.DataFrame(
                [os.path.basename(a) for a in audiofiles], columns=["slug"]
            )
            assert len(audiofiles) == len(audiodf.drop_duplicates())

            # Get the label from the metadata with the help of the slug of the filename
            sublabeldf = labeldf.merge(audiodf, on="slug")

            if self.data_config["task_type"] == "scene_labeling":
                # Check if all the labels were found from the metadata
                assert len(sublabeldf) == len(audiofiles)
            elif self.data_config["task_type"] == "event_labeling":
                # This won't work for sound event detection where there might be
                # zero or more than one event per file
                pass
            else:
                raise ValueError("Invalid task_type in task config")

            # Save the slug and the label in as the split metadata
            sublabeldf.to_csv(
                os.path.join(self.workdir, f"{split}.csv"),
                index=False,
            )

        with self.output().open("w") as _:
            pass


class MetadataVocabulary(WorkTask):
    def requires(self):
        raise NotImplementedError("This method requires a traintestmeta task")

    def run(self):
        labelset = set()
        # Iterate over all the files in the traintestmeta and get the split_metadata
        for split_metadata in os.listdir(self.requires()["traintestmeta"].workdir):
            labeldf = pd.read_csv(
                os.path.join(
                    self.requires()["traintestmeta"].workdir,
                    split_metadata,
                ),
            )
            labelset = labelset | set(labeldf["label"].unique().tolist())

        # Build the label idx csv and save it
        labelcsv = pd.DataFrame(
            [(label, idx) for (idx, label) in enumerate(sorted(list(labelset)))],
            columns=["idx", "label"],
        )

        labelcsv.to_csv(
            os.path.join(self.workdir, "labelvocabulary.csv"),
            columns=["idx", "label"],
            index=False,
        )

        with self.output().open("w") as _:
            pass


class ResampleSubCorpus(WorkTask):
    sr = luigi.IntParameter()
    split = luigi.Parameter()

    def requires(self):
        raise NotImplementedError("This method requires a traintestcorpus task")

    def run(self):
        # Check if the original directory exists and then move ahead to make the
        # directory in the resample folder. This ensures val is not made if val is
        # not there
        original_dir = f"{self.requires()['traintestcorpus'].workdir}/{self.split}"
        resample_dir = f"{self.workdir}/{self.sr}/{self.split}/"
        if os.path.isdir(original_dir):
            # The below command can run in parallel and might fail.
            # This is because maybe the other resampling task has the directory
            # while the current resampling task just checked for the directory.
            # luigi_util.ensure_dir(resample_dir)

            # This is more safe
            os.makedirs(resample_dir, exist_ok=True)
            for audiofile in tqdm(list(glob(f"{original_dir}/*.wav"))):
                resampled_audiofile = new_basedir(audiofile, resample_dir)
                audio_util.resample_wav(audiofile, resampled_audiofile, self.sr)

        self.mark_complete()


class FinalizeCorpus(WorkTask):
    """
    Create a final corpus, no longer in _workdir but in the top-level
    at directory config.TASKNAME.
    """

    def requires(self):
        raise NotImplementedError(
            "This method requires a list of resample tasks "
            "and a traintestmeta and vocabmeta task"
        )

    # We overwrite workdir here, because we want the output to be
    # the finalized top-level task directory
    @property
    def workdir(self):
        return os.path.join("tasks", self.versioned_task_name)

    def run(self):
        if os.path.exists(self.workdir):
            shutil.rmtree(self.workdir)
        # The workdirectory of the resample method is same so this would work
        shutil.copytree(self.requires()["resample"][0].workdir, self.workdir)
        shutil.copytree(
            self.requires()["traintestmeta"].workdir,
            self.workdir,
            dirs_exist_ok=True,
        )
        shutil.copytree(
            self.requires()["vocabmeta"].workdir,
            self.workdir,
            dirs_exist_ok=True,
        )
        # Save the task config as a json file
        config_out = os.path.join(self.workdir, "task_metadata.json")
        with open(config_out, "w") as fp:
            json.dump(
                self.data_config, fp, indent=True, cls=luigi.parameter._DictParamEncoder
            )

        with self.output().open("w") as _:
            pass
=======
            raise ValueError(f"Unknown requires: {self.requires()}")
>>>>>>> 83c43eb2


def download_file(url, local_filename):
    """
    The downside of this approach versus `wget -c` is that this
    code does not resume.

    The benefit is that we are sure if the download completely
    successfuly, otherwise we should have an exception.
    From: https://stackoverflow.com/a/16696317/82733
    """
    # NOTE the stream=True parameter below
    with requests.get(url, stream=True) as r:
        r.raise_for_status()
        total_length = int(r.headers.get("content-length"))
        with open(local_filename, "wb") as f:
            pbar = tqdm(total=total_length)
            chunk_size = 8192
            for chunk in r.iter_content(chunk_size=chunk_size):
                # If you have chunk encoded response uncomment if
                # and set chunk_size parameter to None.
                f.write(chunk)
                pbar.update(chunk_size)
            pbar.close()

    return local_filename


def filename_to_int_hash(text):
    """
    Returns the sha1 hash of the text passed in.
    """
    hash_name_hashed = hashlib.sha1(text.encode("utf-8")).hexdigest()
    return int(hash_name_hashed, 16)


def which_set(filename_hash, validation_percentage, testing_percentage):
    """
    Code adapted from Google Speech Commands dataset.

    Determines which data split the file should belong to, based
    upon the filename int hash.

    We want to keep files in the same training, validation, or testing
    sets even if new ones are added over time. This makes it less
    likely that testing samples will accidentally be reused in training
    when long runs are restarted for example. To keep this stability,
    a hash of the filename is taken and used to determine which set
    it should belong to. This determination only depends on the name
    and the set proportions, so it won't change as other files are
    added.

    Args:
      filename: File path of the data sample.
      validation_percentage: How much of the data set to use for validation.
      testing_percentage: How much of the data set to use for testing.

    Returns:
      String, one of 'train', 'valid', or 'test'.
    """

    percentage_hash = filename_hash % 100
    if percentage_hash < validation_percentage:
        result = "valid"
    elif percentage_hash < (testing_percentage + validation_percentage):
        result = "test"
    else:
        result = "train"
    return result


def new_basedir(filename, basedir):
    """
    Rewrite .../filename as basedir/filename
    """
    return os.path.join(basedir, os.path.split(filename)[1])<|MERGE_RESOLUTION|>--- conflicted
+++ resolved
@@ -93,337 +93,7 @@
                     parentasks.append(task)
             return 1 + max([task.stage_number for task in parentasks])
         else:
-<<<<<<< HEAD
-            raise ValueError("Unknown requires: %s" % self.requires())
-
-
-class DownloadCorpus(WorkTask):
-
-    url = luigi.Parameter()
-    outfile = luigi.Parameter()
-
-    def run(self):
-        download_file(self.url, os.path.join(self.workdir, self.outfile))
-        with self.output().open("w") as _:
-            pass
-
-    @property
-    def stage_number(self) -> int:
-        return 0
-
-
-class ExtractArchive(WorkTask):
-
-    infile = luigi.Parameter()
-    download = luigi.TaskParameter(
-        visibility=luigi.parameter.ParameterVisibility.PRIVATE
-    )
-    outdir = luigi.Parameter(default=None)
-
-    def requires(self):
-        return {"download": self.download}
-
-    def run(self):
-        corpus_zip = os.path.realpath(
-            os.path.join(self.requires()["download"].workdir, self.infile)
-        )
-        # If there are multiple ExtractArchive tasks then we optionally may want the
-        # extracted results to be placed into separate dirs within the main workdir.
-        output = self.workdir
-        if self.outdir is not None:
-            output = os.path.join(output, self.outdir)
-        shutil.unpack_archive(corpus_zip, output)
-
-        self.mark_complete()
-
-
-class SubsampleCorpus(WorkTask):
-    max_files = luigi.IntParameter()
-
-    def requires(self):
-        raise NotImplementedError("This method requires a meta tasks")
-
-    def get_metadata(self):
-        metadata = pd.read_csv(
-            os.path.join(
-                self.requires()["meta"].workdir, self.requires()["meta"].outfile
-            ),
-        )[["filename_hash", "slug", "relpath", "split"]]
-        # Since event detection metadata will have duplicates, we de-dup
-        # TODO: We might consider different choices of subset
-        metadata = metadata.sort_values(by="filename_hash").drop_duplicates(
-            subset="filename_hash", ignore_index=True
-        )
-        return metadata
-
-    def run(self):
-
-        process_metadata = self.get_metadata()
-        # Subsample the files based on max files per corpus.
-        # The filename hash is used here
-        # This task can also be done in ExtractMetadata as that will give
-        # freedom to stratify the selection on some criterion? That seems kinda
-        # fiddly, if we want fancy stratification we should discuss that
-        # separately.
-        num_files = len(process_metadata)
-        max_files = num_files if self.max_files is None else self.max_files
-        if num_files > max_files:
-            print(
-                f"{len(process_metadata)} audio files in corpus, \
-                    keeping only {max_files}"
-            )
-
-        # Sort by the filename hash and select the max file per corpus
-        # The filename hash is done as part of the ExtractMetadata
-        # because the string to be hashed for each file is dependent on the data
-        process_metadata = process_metadata.sort_values(by="filename_hash").iloc[
-            :max_files
-        ]
-
-        # Save file using symlinks
-        for _, audio in process_metadata.iterrows():
-            audiofile = Path(audio["relpath"])
-            newaudiofile = Path(os.path.join(self.workdir, audio["slug"]))
-            newaudiofile.unlink(missing_ok=True)
-            newaudiofile.symlink_to(audiofile.resolve())
-
-        self.mark_complete()
-
-
-class SubsampleSplit(SubsampleCorpus):
-    """
-    Performs subsampling on a specific split
-    """
-
-    split = luigi.Parameter()
-
-    def get_metadata(self):
-        metadata = super().get_metadata()
-        metadata = metadata[metadata["split"] == self.split]
-        return metadata
-
-
-class MonoWavTrimCorpus(WorkTask):
-    def requires(self):
-        raise NotImplementedError("This method requires a corpus tasks")
-
-    def run(self):
-        # TODO: this should check to see if the audio is already a mono wav at the
-        #   correct length and just create a symlink if that is this case.
-        for audiofile in tqdm(list(glob(f"{self.requires()['corpus'].workdir}/*"))):
-
-            newaudiofile = new_basedir(
-                os.path.splitext(audiofile)[0] + ".wav", self.workdir
-            )
-            audio_util.mono_wav_and_fix_duration(
-                audiofile, newaudiofile, duration=self.data_config["sample_duration"]
-            )
-
-        self.mark_complete()
-
-
-class SplitTrainTestCorpus(WorkTask):
-    def requires(self):
-        raise NotImplementedError("This method requires a meta and a corpus tasks")
-
-    def run(self):
-        # Get the process metadata. This gives the freedom of picking the train test
-        # label either from the provide metadata file or any other method.
-
-        # Writing slug and split makes it explicit that these columns are required
-        meta = self.requires()["meta"]
-        process_metadata = pd.read_csv(
-            os.path.join(meta.workdir, meta.outfile),
-        )[["slug", "split"]]
-
-        # Go over the subsampled folder and pick the audio files. The audio files are
-        # saved with their slug names and hence the corresponding label can be picked
-        # up from the preprocess config
-        for audiofile in tqdm(list(glob(f"{self.requires()['corpus'].workdir}/*.wav"))):
-            audio_slug = os.path.basename(audiofile)
-            split = process_metadata.loc[
-                process_metadata["slug"] == audio_slug, "split"
-            ].values[0]
-            split_dir = f"{self.workdir}/{split}"
-            ensure_dir(split_dir)
-
-            newaudiofile = new_basedir(audiofile, split_dir)
-            os.symlink(os.path.realpath(audiofile), newaudiofile)
-        with self.output().open("w") as _:
-            pass
-
-
-class SplitTrainTestMetadata(WorkTask):
-    def requires(self):
-        raise NotImplementedError(
-            "This method requires a meta and a traintestcorpus task"
-        )
-
-    def get_metadata(self):
-        metadata = pd.read_csv(
-            os.path.join(
-                self.requires()["meta"].workdir, self.requires()["meta"].outfile
-            ),
-        )
-        return metadata
-
-    def run(self):
-        # Get the process metadata and select the required columns slug and label
-        labeldf = self.get_metadata()
-
-        # Automatically get the splits from the traintestcorpus task
-        # and then get the files there.
-        for split in os.listdir(self.requires()["traintestcorpus"].workdir):
-            audiofiles = list(
-                glob(
-                    os.path.join(
-                        self.requires()["traintestcorpus"].workdir,
-                        split,
-                        "*.wav",
-                    )
-                )
-            )
-            # Check if we got any file in the split
-            if len(audiofiles) == 0:
-                raise RuntimeError(
-                    "No audio files found in "
-                    f"{self.requires()['traintestcorpus'].workdir}/{split}"
-                )
-            # Get the filename which is also the slug of the file and the
-            # corresponding label can be picked up from the metadata
-            audiodf = pd.DataFrame(
-                [os.path.basename(a) for a in audiofiles], columns=["slug"]
-            )
-            assert len(audiofiles) == len(audiodf.drop_duplicates())
-
-            # Get the label from the metadata with the help of the slug of the filename
-            sublabeldf = labeldf.merge(audiodf, on="slug")
-
-            if self.data_config["task_type"] == "scene_labeling":
-                # Check if all the labels were found from the metadata
-                assert len(sublabeldf) == len(audiofiles)
-            elif self.data_config["task_type"] == "event_labeling":
-                # This won't work for sound event detection where there might be
-                # zero or more than one event per file
-                pass
-            else:
-                raise ValueError("Invalid task_type in task config")
-
-            # Save the slug and the label in as the split metadata
-            sublabeldf.to_csv(
-                os.path.join(self.workdir, f"{split}.csv"),
-                index=False,
-            )
-
-        with self.output().open("w") as _:
-            pass
-
-
-class MetadataVocabulary(WorkTask):
-    def requires(self):
-        raise NotImplementedError("This method requires a traintestmeta task")
-
-    def run(self):
-        labelset = set()
-        # Iterate over all the files in the traintestmeta and get the split_metadata
-        for split_metadata in os.listdir(self.requires()["traintestmeta"].workdir):
-            labeldf = pd.read_csv(
-                os.path.join(
-                    self.requires()["traintestmeta"].workdir,
-                    split_metadata,
-                ),
-            )
-            labelset = labelset | set(labeldf["label"].unique().tolist())
-
-        # Build the label idx csv and save it
-        labelcsv = pd.DataFrame(
-            [(label, idx) for (idx, label) in enumerate(sorted(list(labelset)))],
-            columns=["idx", "label"],
-        )
-
-        labelcsv.to_csv(
-            os.path.join(self.workdir, "labelvocabulary.csv"),
-            columns=["idx", "label"],
-            index=False,
-        )
-
-        with self.output().open("w") as _:
-            pass
-
-
-class ResampleSubCorpus(WorkTask):
-    sr = luigi.IntParameter()
-    split = luigi.Parameter()
-
-    def requires(self):
-        raise NotImplementedError("This method requires a traintestcorpus task")
-
-    def run(self):
-        # Check if the original directory exists and then move ahead to make the
-        # directory in the resample folder. This ensures val is not made if val is
-        # not there
-        original_dir = f"{self.requires()['traintestcorpus'].workdir}/{self.split}"
-        resample_dir = f"{self.workdir}/{self.sr}/{self.split}/"
-        if os.path.isdir(original_dir):
-            # The below command can run in parallel and might fail.
-            # This is because maybe the other resampling task has the directory
-            # while the current resampling task just checked for the directory.
-            # luigi_util.ensure_dir(resample_dir)
-
-            # This is more safe
-            os.makedirs(resample_dir, exist_ok=True)
-            for audiofile in tqdm(list(glob(f"{original_dir}/*.wav"))):
-                resampled_audiofile = new_basedir(audiofile, resample_dir)
-                audio_util.resample_wav(audiofile, resampled_audiofile, self.sr)
-
-        self.mark_complete()
-
-
-class FinalizeCorpus(WorkTask):
-    """
-    Create a final corpus, no longer in _workdir but in the top-level
-    at directory config.TASKNAME.
-    """
-
-    def requires(self):
-        raise NotImplementedError(
-            "This method requires a list of resample tasks "
-            "and a traintestmeta and vocabmeta task"
-        )
-
-    # We overwrite workdir here, because we want the output to be
-    # the finalized top-level task directory
-    @property
-    def workdir(self):
-        return os.path.join("tasks", self.versioned_task_name)
-
-    def run(self):
-        if os.path.exists(self.workdir):
-            shutil.rmtree(self.workdir)
-        # The workdirectory of the resample method is same so this would work
-        shutil.copytree(self.requires()["resample"][0].workdir, self.workdir)
-        shutil.copytree(
-            self.requires()["traintestmeta"].workdir,
-            self.workdir,
-            dirs_exist_ok=True,
-        )
-        shutil.copytree(
-            self.requires()["vocabmeta"].workdir,
-            self.workdir,
-            dirs_exist_ok=True,
-        )
-        # Save the task config as a json file
-        config_out = os.path.join(self.workdir, "task_metadata.json")
-        with open(config_out, "w") as fp:
-            json.dump(
-                self.data_config, fp, indent=True, cls=luigi.parameter._DictParamEncoder
-            )
-
-        with self.output().open("w") as _:
-            pass
-=======
             raise ValueError(f"Unknown requires: {self.requires()}")
->>>>>>> 83c43eb2
 
 
 def download_file(url, local_filename):
