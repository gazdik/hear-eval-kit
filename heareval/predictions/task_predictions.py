#!/usr/bin/env python3
"""
Map embeddings to predictions for every downstream task and store
test predictions to disk.

Model selection over the validation score.

TODO:
    * Profiling should occur here (both embedding time AFTER loading
    to GPU, and complete wall time include disk writes).
    * If disk speed is the limiting factor maybe we should train
    many models simultaneously with one disk read?
"""

import json
import math
import pickle
import random
from collections import defaultdict
from pathlib import Path
from typing import Any, DefaultDict, Dict, List, Optional, Tuple

import more_itertools
import numpy as np
import pandas as pd
import pytorch_lightning as pl
import torch
from intervaltree import IntervalTree
from pytorch_lightning.callbacks.early_stopping import EarlyStopping
from pytorch_lightning.callbacks.model_checkpoint import ModelCheckpoint
from sklearn.model_selection import ParameterGrid
from torch.utils.data import DataLoader, Dataset
from tqdm.auto import tqdm

<<<<<<< HEAD
from heareval.score import (
    ScoreFunction,
    available_scores,
    label_vocab_as_dict,
    label_to_binary_vector,
)
=======
import wandb
from heareval.score import ScoreFunction, available_scores, label_vocab_as_dict
>>>>>>> 49b7f71d

PARAM_GRID = {
    "hidden_layers": [0, 1, 2],
    "hidden_dim": [512],
    "dropout": [0.0, 0.2, 0.4],
    "lr": [1e-3, 1e-4, 1e-5],
    # "patience": [3, 10],
    "patience": [3],
    "max_epochs": [100],
}
GRID_POINTS = 5


class OneHotToCrossEntropyLoss(pl.LightningModule):
    def __init__(self):
        super().__init__()
        self.loss = torch.nn.CrossEntropyLoss()

    def forward(self, y_hat: torch.Tensor, y: torch.Tensor) -> torch.Tensor:
        # One and only one label per class
        assert torch.all(
            torch.sum(y, dim=1) == torch.ones(y.shape[0], device=self.device)
        )
        y = y.argmax(dim=1)
        return self.loss(y_hat, y)


class FullyConnectedPrediction(torch.nn.Module):
    def __init__(self, nfeatures: int, nlabels: int, prediction_type: str, conf: Dict):
        super().__init__()

        hidden_modules = []
        curdim = nfeatures
        # Honestly, we don't really know what activation preceded
        # us for the final embedding.
        last_activation = "linear"
        for i in range(conf["hidden_layers"]):
            hidden_modules.append(torch.nn.Linear(curdim, conf["hidden_dim"]))
            torch.nn.init.xavier_normal_(
                hidden_modules[-1].weight,
                gain=torch.nn.init.calculate_gain(last_activation),
            )
            self.dropout = torch.nn.Dropout(conf["dropout"])
            self.relu = torch.nn.ReLU()
            curdim = conf["hidden_dim"]
            last_activation = "relu"

        self.hidden = torch.nn.Sequential(*hidden_modules)
        self.projection = torch.nn.Linear(curdim, nlabels)

        torch.nn.init.xavier_normal_(
            self.projection.weight, gain=torch.nn.init.calculate_gain(last_activation)
        )
        self.logit_loss: torch.nn.Module
        if prediction_type == "multilabel":
            self.activation: torch.nn.Module = torch.nn.Sigmoid()
            self.logit_loss = torch.nn.BCEWithLogitsLoss()
        elif prediction_type == "multiclass":
            self.activation = torch.nn.Softmax()
            self.logit_loss = OneHotToCrossEntropyLoss()
        else:
            raise ValueError(f"Unknown prediction_type {prediction_type}")

    def forward_logit(self, x: torch.Tensor) -> torch.Tensor:
        x = self.hidden(x)
        x = self.projection(x)
        return x

    def forward(self, x: torch.Tensor) -> torch.Tensor:
        x = self.forward_logit(x)
        x = self.activation(x)
        return x


class AbstractPredictionModel(pl.LightningModule):
    def __init__(
        self,
        nfeatures: int,
        label_to_idx: Dict[str, int],
        nlabels: int,
        prediction_type: str,
        scores: List[ScoreFunction],
        conf: Dict,
    ):
        super().__init__()

        self.save_hyperparameters(conf)

        self.predictor = FullyConnectedPrediction(
            nfeatures, nlabels, prediction_type, conf
        )
        self.label_to_idx = label_to_idx
        self.idx_to_label: Dict[int, str] = {
            idx: label for (label, idx) in self.label_to_idx.items()
        }
        self.scores = scores

    def forward(self, x):
        return self.predictor(x)

    def training_step(self, batch, batch_idx):
        # training_step defined the train loop.
        # It is independent of forward
        x, y, _ = batch
        y_hat = self.predictor.forward_logit(x)
        loss = self.predictor.logit_loss(y_hat, y)
        # Logging to TensorBoard by default
        self.log("train_loss", loss)
        return loss

    def _step(self, batch, batch_idx):
        # -> Dict[str, Union[torch.Tensor, List(str)]]:
        x, y, metadata = batch
        y_hat = self.predictor.forward_logit(x)
        y_pr = self.predictor(x)
        z = {
            "prediction": y_pr,
            "prediction_logit": y_hat,
            "target": y,
        }
        # https://stackoverflow.com/questions/38987/how-do-i-merge-two-dictionaries-in-a-single-expression-taking-union-of-dictiona
        return {**z, **metadata}

    def validation_step(self, batch, batch_idx):
        return self._step(batch, batch_idx)

    def test_step(self, batch, batch_idx):
        return self._step(batch, batch_idx)

    # Implement this for each inheriting class
    # TODO: Can we combine the boilerplate for both of these?
    def _score_epoch_end(self, name: str, outputs: List[Dict[str, List[Any]]]):
        """
        Return at the end of every validation and test epoch.
        :param name: "val" or "test"
        :param outputs: Unflattened minibatches from {name}_step,
            each with "target", "prediction", and additional metadata,
            with a list of values for each instance in the batch.
        :return:
        """
        raise NotImplementedError("Implement this in children")

    def validation_epoch_end(self, outputs: List[Dict[str, List[Any]]]):
        self._score_epoch_end("val", outputs)

    def test_epoch_end(self, outputs: List[Dict[str, List[Any]]]):
        self._score_epoch_end("test", outputs)

    def _flatten_batched_outputs(
        self,
        outputs,  #: Union[torch.Tensor, List[str]],
        keys: List[str],
        dont_stack: List[str] = [],
    ) -> Dict:
        # ) -> Dict[str, Union[torch.Tensor, List[str]]]:
        flat_outputs_default: DefaultDict = defaultdict(list)
        for output in outputs:
            assert set(output.keys()) == set(keys)
            for key in keys:
                flat_outputs_default[key] += output[key]
        flat_outputs = dict(flat_outputs_default)
        for key in keys:
            if key in dont_stack:
                continue
            else:
                flat_outputs[key] = torch.stack(flat_outputs[key])
        return flat_outputs

    def configure_optimizers(self):
        optimizer = torch.optim.Adam(self.parameters(), lr=self.hparams.lr)
        return optimizer


class ScenePredictionModel(AbstractPredictionModel):
    """
    Prediction model with simple scoring over entire audio scenes.
    """

    def __init__(
        self,
        nfeatures: int,
        label_to_idx: Dict[str, int],
        nlabels: int,
        prediction_type: str,
        scores: List[ScoreFunction],
        conf: Dict,
    ):
        super().__init__(
            nfeatures=nfeatures,
            label_to_idx=label_to_idx,
            nlabels=nlabels,
            prediction_type=prediction_type,
            scores=scores,
            conf=conf,
        )

    def _score_epoch_end(self, name: str, outputs: List[Dict[str, List[Any]]]):
        flat_outputs = self._flatten_batched_outputs(
            outputs, keys=["target", "prediction", "prediction_logit"]
        )
        target, prediction, prediction_logit = (
            flat_outputs[key] for key in ["target", "prediction", "prediction_logit"]
        )

        end_scores = {}
        end_scores[f"{name}_loss"] = self.predictor.logit_loss(prediction_logit, target)

        if name == "test":
            # Cache all predictions for later serialization
            self.test_predicted_labels = prediction

        for score in self.scores:
            end_scores[f"{name}_{score}"] = score(
                prediction.detach().cpu().numpy(), target.detach().cpu().numpy()
            )
        for score_name in end_scores:
            self.log(score_name, end_scores[score_name], prog_bar=True)


class EventPredictionModel(AbstractPredictionModel):
    """
    Event prediction model. For validation (and test),
    we combine timestamp events that are adjacent,
    but discard ones that are too short.
    """

    def __init__(
        self,
        nfeatures: int,
        label_to_idx: Dict[str, int],
        nlabels: int,
        prediction_type: str,
        scores: List[ScoreFunction],
        validation_target_events: Dict[str, List[Dict[str, Any]]],
        test_target_events: Dict[str, List[Dict[str, Any]]],
        conf: Dict,
    ):
        super().__init__(
            nfeatures=nfeatures,
            label_to_idx=label_to_idx,
            nlabels=nlabels,
            prediction_type=prediction_type,
            scores=scores,
            conf=conf,
        )
        self.target_events = {
            "val": validation_target_events,
            "test": test_target_events,
        }

    def _score_epoch_end(self, name: str, outputs: List[Dict[str, List[Any]]]):
        flat_outputs = self._flatten_batched_outputs(
            outputs,
            keys=["target", "prediction", "prediction_logit", "filename", "timestamp"],
            # This is a list of string, not tensor, so we don't need to stack it
            dont_stack=["filename"],
        )
        target, prediction, prediction_logit, filename, timestamp = (
            flat_outputs[key]
            for key in [
                "target",
                "prediction",
                "prediction_logit",
                "filename",
                "timestamp",
            ]
        )

        predicted_events = get_events_for_all_files(
            prediction, filename, timestamp, self.idx_to_label
        )

        end_scores = {}
        end_scores[f"{name}_loss"] = self.predictor.logit_loss(prediction_logit, target)

        if name == "test":
            # Cache all predictions for later serialization
            self.test_predicted_labels = prediction
            self.test_predicted_events = predicted_events

        for score in self.scores:
            end_scores[f"{name}_{score}"] = score(
                predicted_events, self.target_events[name]
            )
            # Weird, this can happen if precision has zero guesses
            if math.isnan(end_scores[f"{name}_{score}"]):
                end_scores[f"{name}_{score}"] = 0.0
        for score_name in end_scores:
            self.log(score_name, end_scores[score_name], prog_bar=True)


class SplitMemmapDataset(Dataset):
    """
    Embeddings are memmap'ed.

    WARNING: Don't shuffle this or access will be SLOW.
    """

    def __init__(
        self,
        embedding_path: Path,
        label_to_idx: Dict[str, int],
        nlabels: int,
        split_name: str,
        embedding_type: str,
    ):
        self.embedding_path = embedding_path
        self.label_to_idx = label_to_idx
        self.nlabels = nlabels
        self.split_name = split_name
        self.embedding_type = embedding_type

        self.dim = tuple(
            json.load(
                open(embedding_path.joinpath(f"{split_name}.embedding-dimensions.json"))
            )
        )
        self.embedding_memmap = np.memmap(
            filename=embedding_path.joinpath(f"{split_name}.embeddings.npy"),
            dtype=np.float32,
            mode="r",
            shape=self.dim,
        )
        self.labels = pickle.load(
            open(embedding_path.joinpath(f"{split_name}.target-labels.pkl"), "rb")
        )
        # Only used for event-based prediction
        # For timestamp (event) embedding tasks,
        # the metadata for each instance is {filename: , timestamp: }.
        if self.embedding_type == "event":
            filename_timestamps_json = embedding_path.joinpath(
                f"{split_name}.filename-timestamps.json"
            )
            self.metadata = [
                {"filename": filename, "timestamp": timestamp}
                for filename, timestamp in json.load(open(filename_timestamps_json))
            ]
        else:
            self.metadata = [{}] * self.dim[0]
        assert len(self.labels) == self.dim[0]
        assert len(self.labels) == len(self.embedding_memmap)
        assert len(self.labels) == len(self.metadata)
        assert self.embedding_memmap[0].shape[0] == self.dim[1]

    def __len__(self) -> int:
        return self.dim[0]

    def __getitem__(self, idx) -> Tuple[torch.Tensor, torch.Tensor, Dict[str, Any]]:
        """
        For all labels, return a multi or one-hot vector.
        This allows us to have tensors that are all the same shape.
        Later we reduce this with an argmax to get the vocabulary indices.
            We also include the filename and timestamp, which we need
        for evaluation of timestamp (event) tasks.
        We also return the metadata as a Dict.
        """
        x = self.embedding_memmap[idx]
        labels = [self.label_to_idx[str(label)] for label in self.labels[idx]]
        y = label_to_binary_vector(labels, self.nlabels)
        return x, y, self.metadata[idx]


def create_events_from_prediction(
    prediction_dict: Dict[float, torch.Tensor],
    threshold: float = 0.5,
    # TODO: Honestly this stuff belongs in the scoring method
    # Like when you choose the event scoring approach, it should pick this
    # and wrap it somewhere else.
    min_duration=60.0,
) -> IntervalTree:
    """
    Takes a set of prediction tensors keyed on timestamps and generates events.
    (This is for one particular audio scene.)
    We convert the prediction tensor to a binary label based on the threshold value. Any
    events occurring at adjacent timestamps are considered to be part of the same event.
    This loops through and creates events for each label class. Disregards events that
    are less than the min_duration milliseconds.

    Args:
        prediction_dict: A dictionary of predictions keyed on timestamp
            {timestamp -> prediction}. The prediction is a tensor of label
            probabilities.
        threshold: Threshold for determining whether to apply a label
        min_duration: the minimum duration in milliseconds for an
                event to be included.

    Returns:
        An IntervalTree object containing all the events from the predictions.
    """
    # print("prediction_dict", prediction_dict)

    # Make sure the timestamps are in the correct order
    timestamps = np.array(sorted(prediction_dict.keys()))
    # print("timestamps", timestamps)

    # Create a sorted numpy matrix of frame level predictions for this file. We convert
    # to a numpy array here before applying a median filter.
    predictions = np.stack(
        [prediction_dict[t].detach().cpu().numpy() for t in timestamps]
    )
    # print("predictions", predictions)

    # We can apply a median filter here to smooth out events, but b/c participants
    # can select their own timestamp interval, selecting the filter window becomes
    # challenging and could give an unfair advantage -- so we leave out for now.
    # This could look something like this:
    # ts_diff = timestamps[1] - timestamps[0]
    # filter_width = int(round(median_filter_ms / ts_diff))
    # predictions = median_filter(predictions, size=(filter_width, 1))

    # Convert probabilities to binary vectors based on threshold
    predictions = (predictions > threshold).astype(np.int8)

    event_tree = IntervalTree()
    for label in range(predictions.shape[1]):
        for group in more_itertools.consecutive_groups(
            np.where(predictions[:, label])[0]
        ):
            grouptuple = tuple(group)
            startidx, endidx = (grouptuple[0], grouptuple[-1])

            start = timestamps[startidx]
            end = timestamps[endidx]
            # Add event if greater than the minimum duration threshold
            if end - start >= min_duration:
                # We probably don't need this interval tree and can remove it maybe
                # from requirements
                event_tree.addi(begin=start, end=end, data=label)

    # Er why return an intervaltree when we immediately postprocess it to a dict?
    return event_tree


def get_events_for_all_files(
    predictions: torch.Tensor,
    filenames: List[str],
    timestamps: torch.Tensor,
    idx_to_label: Dict[int, str],
) -> Dict[str, List[Dict[str, Any]]]:
    """
    Produces lists of events from a set of frame based label probabilities.
    The input prediction tensor may contain frame predictions from a set of different
    files concatenated together. file_timestamps has a list of filenames and
    timestamps for each frame in the predictions tensor.

    We split the predictions into separate tensors based on the filename and compute
    events based on those individually.

    Args:
        predictions: a tensor of frame based multi-label predictions.
        filenames: a list of filenames where each entry corresponds
            to a frame in the predictions tensor.
        timestamps: a list of timestamps where each entry corresponds
            to a frame in the predictions tensor.
        idx_to_label: Index to label mapping.

    Returns:
        A dictionary of lists of events keyed on the filename slug.
        The event list is of dicts of the following format:
            {"label": str, "start": float ms, "end": float ms}
    """
    # This probably could be more efficient if we make the assumption that
    # timestamps are in sorted order. But this makes sure of it.
    assert predictions.shape[0] == len(filenames)
    assert predictions.shape[0] == len(timestamps)
    event_files: Dict[str, Dict[float, torch.Tensor]] = {}
    for i, (filename, timestamp) in enumerate(zip(filenames, timestamps)):
        slug = Path(filename).name

        # Key on the slug to be consistent with the ground truth
        if slug not in event_files:
            event_files[slug] = {}

        # Save the predictions for the file keyed on the timestamp
        event_files[slug][float(timestamp)] = predictions[i]

    # Create events for all the different files. Store all the events as a dictionary
    # with the same format as the ground truth from the luigi pipeline.
    # Ex) { slug -> [{"label" : "woof", "start": 0.0, "end": 2.32}, ...], ...}
    event_dict = {}
    for slug, timestamp_predictions in tqdm(event_files.items()):
        # print(timestamp_predictions)
        event_tree = create_events_from_prediction(timestamp_predictions)
        events = []
        for interval in sorted(event_tree):
            # TODO: Do this earlier?
            label = idx_to_label[interval.data]
            # TODO: start and end? Let's use begin and end like interval tree?
            events.append(
                {"label": label, "start": interval.begin, "end": interval.end}
            )

        event_dict[slug] = events

    return event_dict


def label_vocab_nlabels(embedding_path: Path) -> Tuple[pd.DataFrame, int]:
    label_vocab = pd.read_csv(embedding_path.joinpath("labelvocabulary.csv"))

    nlabels = len(label_vocab)
    assert nlabels == label_vocab["idx"].max() + 1
    return (label_vocab, nlabels)


def dataloader_from_split_name(
    split_name: str,
    embedding_path: Path,
    label_to_idx: Dict[str, int],
    nlabels: int,
    embedding_type: str,
    batch_size: int = 64,
) -> DataLoader:
    dataset = SplitMemmapDataset(
        embedding_path=embedding_path,
        label_to_idx=label_to_idx,
        nlabels=nlabels,
        split_name=split_name,
        embedding_type=embedding_type,
    )

    print(
        f"Getting embeddings for split {split_name}, "
        + f"which has {len(split_name)} instances."
    )

    return DataLoader(
        dataset,
        batch_size=batch_size,
        # We don't shuffle because it's slow.
        # Also we want predicted labels in the same order as
        # target labels.
        shuffle=False,
    )


def task_predictions_train(
    embedding_path: Path,
    embedding_size: int,
    metadata: Dict[str, Any],
    label_to_idx: Dict[str, int],
    nlabels: int,
    scores: List[ScoreFunction],
    conf: Dict,
    gpus: Optional[int],
) -> Tuple[torch.nn.Module, pl.Trainer, float, str]:
    predictor: AbstractPredictionModel
    if metadata["embedding_type"] == "event":
        validation_target_events = json.load(
            embedding_path.joinpath("valid.json").open()
        )
        test_target_events = json.load(embedding_path.joinpath("test.json").open())
        predictor = EventPredictionModel(
            nfeatures=embedding_size,
            label_to_idx=label_to_idx,
            nlabels=nlabels,
            prediction_type=metadata["prediction_type"],
            scores=scores,
            validation_target_events=validation_target_events,
            test_target_events=test_target_events,
            conf=conf,
        )
    elif metadata["embedding_type"] == "scene":
        predictor = ScenePredictionModel(
            nfeatures=embedding_size,
            label_to_idx=label_to_idx,
            nlabels=nlabels,
            prediction_type=metadata["prediction_type"],
            scores=scores,
            conf=conf,
        )
    else:
        raise ValueError(f"Unknown embedding_type {metadata['embedding_type']}")

    # First score is the target
    target_score = f"val_{str(scores[0])}"

    if scores[0].maximize:
        mode = "max"
    else:
        mode = "min"
    checkpoint_callback = ModelCheckpoint(monitor=target_score, mode=mode)
    early_stop_callback = EarlyStopping(
        monitor=target_score,
        min_delta=0.00,
        patience=conf["patience"],
        verbose=False,
        mode=mode,
    )

    # Try also pytorch profiler
    # profiler = pl.profiler.AdvancedProfiler(output_filename="predictions-profile.txt")
    trainer = pl.Trainer(
        callbacks=[checkpoint_callback, early_stop_callback],
        gpus=gpus,
        max_epochs=conf["max_epochs"],
        # profiler=profiler,
        # profiler="pytorch",
        profiler="simple",
    )
    train_dataloader = dataloader_from_split_name(
        "train", embedding_path, label_to_idx, nlabels, metadata["embedding_type"]
    )
    valid_dataloader = dataloader_from_split_name(
        "valid", embedding_path, label_to_idx, nlabels, metadata["embedding_type"]
    )
    trainer.fit(predictor, train_dataloader, valid_dataloader)
    if checkpoint_callback.best_model_score is not None:
        return (
            predictor,
            trainer,
            checkpoint_callback.best_model_score.detach().cpu(),
            mode,
        )
    else:
        raise ValueError(
            f"No score {checkpoint_callback.best_model_score} for this model"
        )


def task_predictions(
    embedding_path: Path,
    scene_embedding_size: int,
    timestamp_embedding_size: int,
    gpus: Optional[int],
):
    metadata = json.load(embedding_path.joinpath("task_metadata.json").open())
    label_vocab, nlabels = label_vocab_nlabels(embedding_path)

    wandb.init(project="heareval", tags=["predictions", embedding_path.name])

    if metadata["embedding_type"] == "scene":
        embedding_size = scene_embedding_size
    elif metadata["embedding_type"] == "event":
        embedding_size = timestamp_embedding_size
    else:
        raise ValueError(f"Unknown embedding type {metadata['embedding_type']}")

    label_to_idx = label_vocab_as_dict(label_vocab, key="label", value="idx")
    scores = [
        available_scores[score](label_to_idx=label_to_idx)
        for score in metadata["evaluation"]
    ]

    def print_scores(mode, scores_and_trainers):
        # Pick the model with the best validation score
        scores_and_trainers.sort(key=lambda st: -st[0])
        if mode == "max":
            pass
        elif mode == "min":
            scores_and_trainers.reverse()
        else:
            raise ValueError(f"mode = {mode}")
        # print(mode)
        for score, trainer, predictor in scores_and_trainers:
            print(score, dict(predictor.hparams))

    mode = None
    scores_and_trainers = []
    # Model selection
    confs = list(ParameterGrid(PARAM_GRID))
    rng = random.Random(0)
    rng.shuffle(confs)
    for conf in tqdm(confs[:GRID_POINTS], desc="grid"):
        # TODO: Assert mode doesn't change?
        predictor, trainer, best_model_score, mode = task_predictions_train(
            embedding_path=embedding_path,
            embedding_size=embedding_size,
            metadata=metadata,
            label_to_idx=label_to_idx,
            nlabels=nlabels,
            scores=scores,
            conf=conf,
            gpus=gpus,
        )
        scores_and_trainers.append((best_model_score, trainer, predictor))
        print_scores(mode, scores_and_trainers)

    # Use that model to compute test scores
    best_score, best_trainer, best_predictor = scores_and_trainers[0]
    print()
    print("Best validation score", best_score, dict(best_predictor.hparams))

    open(embedding_path.joinpath("test.best-model-config.json"), "wt").write(
        json.dumps(dict(best_predictor.hparams), indent=4)
    )

    test_dataloader = dataloader_from_split_name(
        "test", embedding_path, label_to_idx, nlabels, metadata["embedding_type"]
    )
    test_scores = best_trainer.test(ckpt_path="best", test_dataloaders=test_dataloader)
    assert len(test_scores) == 1, "Should have only one test dataloader"
    test_scores = test_scores[0]

    open(embedding_path.joinpath("test.predicted-scores.json"), "wt").write(
        json.dumps(test_scores, indent=4)
    )

    # Cache predictions for secondary sanity-check evaluation
    if metadata["embedding_type"] == "event":
        json.dump(
            best_predictor.test_predicted_events,
            embedding_path.joinpath("test.predictions.json").open("w"),
            indent=4,
        )
    pickle.dump(
        best_predictor.test_predicted_labels,
        open(embedding_path.joinpath("test.predicted-labels.pkl"), "wb"),
    )<|MERGE_RESOLUTION|>--- conflicted
+++ resolved
@@ -25,6 +25,7 @@
 import pandas as pd
 import pytorch_lightning as pl
 import torch
+import wandb
 from intervaltree import IntervalTree
 from pytorch_lightning.callbacks.early_stopping import EarlyStopping
 from pytorch_lightning.callbacks.model_checkpoint import ModelCheckpoint
@@ -32,17 +33,7 @@
 from torch.utils.data import DataLoader, Dataset
 from tqdm.auto import tqdm
 
-<<<<<<< HEAD
-from heareval.score import (
-    ScoreFunction,
-    available_scores,
-    label_vocab_as_dict,
-    label_to_binary_vector,
-)
-=======
-import wandb
 from heareval.score import ScoreFunction, available_scores, label_vocab_as_dict
->>>>>>> 49b7f71d
 
 PARAM_GRID = {
     "hidden_layers": [0, 1, 2],
